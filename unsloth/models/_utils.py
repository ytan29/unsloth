# Copyright 2023-present Daniel Han-Chen & the Unsloth team. All rights reserved.
#
# Licensed under the Apache License, Version 2.0 (the "License");
# you may not use this file except in compliance with the License.
# You may obtain a copy of the License at
#
#     http://www.apache.org/licenses/LICENSE-2.0
#
# Unless required by applicable law or agreed to in writing, software
# distributed under the License is distributed on an "AS IS" BASIS,
# WITHOUT WARRANTIES OR CONDITIONS OF ANY KIND, either express or implied.
# See the License for the specific language governing permissions and
# limitations under the License.

<<<<<<< HEAD
__version__ = "2024.10.2"
=======
__version__ = "2024.10.3"
>>>>>>> 9327d900

__all__ = [
    "prepare_model_for_kbit_training",
    "xformers",
    "xformers_attention",
    "xformers_version",
    "__version__",
    "HAS_FLASH_ATTENTION",
    "HAS_FLASH_ATTENTION_SOFTCAPPING",
    "PRE_CHECK",
    "platform_system",
    "patch_tokenizer",
    "get_statistics",
    "Unsloth_Offloaded_Gradient_Checkpointer",
    "offload_to_disk",
    "offload_input_embeddings",
    "offload_output_embeddings",
    "is_bfloat16_supported",
    "unsloth_offloaded_gradient_checkpoint",
    "torch_compile_options",
    "patch_linear_scaling",
    "patch_llama_rope_scaling",
    "check_nvidia",
    "create_boolean_mask",
    "torch_amp_custom_fwd",
    "torch_amp_custom_bwd",
    "accelerate_old_send_to_device",
    "accelerate_new_send_to_device",
    "patch_gradient_checkpointing",
    "unpatch_gradient_checkpointing",
    "patch_gradient_accumulation_fix",
]

import torch
from typing import Union, Optional, List, Any, Callable, Tuple
from platform import system as platform_system
platform_system = platform_system()
import numpy as np
import warnings, subprocess, re, inspect, psutil, os, math
from packaging.version import Version

# =============================================
# Disable some warnings which can get annoying
warnings.filterwarnings(action = "ignore", category = UserWarning,    module = "torch")
warnings.filterwarnings(action = "ignore", category = UserWarning,    module = "huggingface_hub")
warnings.filterwarnings(action = "ignore", category = UserWarning,    module = "trl")
warnings.filterwarnings(action = "ignore", category = FutureWarning,  module = "huggingface_hub")
warnings.filterwarnings(action = "ignore", category = FutureWarning,  module = "xformers")
warnings.filterwarnings(action = "ignore", category = RuntimeWarning, module = "subprocess")
warnings.filterwarnings(action = "ignore", category = UserWarning,    module = "transformers")
warnings.filterwarnings(action = "ignore", category = FutureWarning,  module = "accelerate")
warnings.filterwarnings(action = "ignore", category = RuntimeWarning, module = "multiprocessing")
warnings.filterwarnings(action = "ignore", category = RuntimeWarning, module = "multiprocess")

# Stop "Special tokens have been added in the vocabulary, ..."
import logging
logging.getLogger("transformers.tokenization_utils_base").setLevel(logging.CRITICAL+1)
# =============================================

# =============================================
# Edits all Config files to enable RoPE Scaling for all models

# Transformers had to update for Mistral Nemo 12b since Attention is (5120, 4096) now.
def patch_mistral_nemo_config(config):
    if "head_dim (" not in config:
        add_head_dim = "If it is not specified, will default to `8`.\n"\
            "        head_dim (`int`, *optional*, defaults to `hidden_size // num_attention_heads`):\n"\
            "            The attention head dimension."
        config = config.replace("If it is not specified, will default to `8`.", add_head_dim)

        add_head_dim = "num_key_value_heads=8,\n        head_dim=None,"
        config = config.replace("num_key_value_heads=8,", add_head_dim)

        add_head_dim = "self.sliding_window = sliding_window\n        self.head_dim = head_dim or hidden_size // num_attention_heads\n"
        config = config.replace("self.sliding_window = sliding_window", add_head_dim)
    pass
    return config
pass

from transformers import __version__ as transformers_version
from transformers import PretrainedConfig
model_architectures = ["llama", "mistral", "gemma", "gemma2", "qwen2",]

for model_name in model_architectures:
    config_filepath = f"transformers.models.{model_name}.configuration_{model_name}"
    model_filepath = f"transformers.models.{model_name}.modeling_{model_name}"
    config_filename = f"{model_name.title()}Config"
    exec(f"from {config_filepath} import {config_filename}", globals())

    try:
        config = inspect.getsource(eval(config_filename))
    except:
        continue
    if "rope_scaling" in config: continue
    config = re.sub(
        r"(\*\*kwargs)[\s]{0,}\,[\s]{0,}\)[\s]{0,}\:",
        r"rope_scaling=None,"\
        r"\n        **kwargs):\n"\
        r"\n        self.rope_scaling = rope_scaling\n",
        config,
    )

    # Just for Mistral Nemo
    if model_name == "mistral":
        if Version(transformers_version) <= Version("4.42.4"):
            config = patch_mistral_nemo_config(config)
    pass

    exec(config, globals())
    exec(f"import {config_filepath}", globals())
    exec(f"{config_filepath}.{config_filename} = {config_filename}", globals())
pass
# =============================================

# =============================================
# torch.cuda.amp.custom_fwd is deprecated >= 2.4
import torch
torch_version = torch.__version__
if Version(torch_version) < Version("2.4.0"):
    torch_amp_custom_fwd = torch.cuda.amp.custom_fwd
    torch_amp_custom_bwd = torch.cuda.amp.custom_bwd
else:
    torch_amp_custom_fwd = torch.amp.custom_fwd(device_type = "cuda")
    torch_amp_custom_bwd = torch.amp.custom_bwd(device_type = "cuda")
pass
# =============================================

# =============================================
# Fix KeyError: 'Cache only has 0 layers, attempted to access layer with index 0'
import transformers.cache_utils
if hasattr(transformers.cache_utils, "DynamicCache") and \
    transformers.cache_utils.DynamicCache.__getitem__.__name__ != "__cache_utils_getitem__":

    source = inspect.getsource(transformers.cache_utils.DynamicCache.__getitem__)
    start = source.find("def")
    spaces = start*" "
    source = source.split("\n")
    source = "\n".join(x[start:] for x in source)
    where = source.find("raise KeyError")
    source = source[:where] + \
        f"if len(self) == 0:\n{spaces}{spaces}"\
        "    raise RuntimeError('Unsloth: You must call `FastLanguageModel.for_inference(model)` before doing inference for Unsloth models.')\n" + \
        f"{spaces}{spaces}else:\n{spaces}{spaces}{spaces}" + source[where:]
    source = source.replace("__getitem__", "__cache_utils_getitem__", 1)
    exec(source)
    transformers.cache_utils.DynamicCache.__getitem__ = __cache_utils_getitem__
pass
# =============================================

# =============================================
# Get Flash Attention v2 if Ampere (RTX 30xx, A100)
import bitsandbytes as bnb
from transformers import AutoTokenizer
from transformers.utils.import_utils import _is_package_available

major_version, minor_version = torch.cuda.get_device_capability()
SUPPORTS_BFLOAT16 = False
HAS_FLASH_ATTENTION = False
HAS_FLASH_ATTENTION_SOFTCAPPING = False

if major_version >= 8:
    SUPPORTS_BFLOAT16 = True
    if _is_package_available("flash_attn"):
        # Check for CUDA linking errors "undefined symbol: _ZNK3c106SymIntltEl"
        try:
            from flash_attn.flash_attn_interface import flash_attn_cuda
            HAS_FLASH_ATTENTION = True

            # Also check for softcapping
            from flash_attn import __version__ as flash_attn_version
            HAS_FLASH_ATTENTION_SOFTCAPPING = Version(flash_attn_version) >= Version("2.6.3")
            if not HAS_FLASH_ATTENTION_SOFTCAPPING:
                print(
                    "Unsloth: If you want to finetune Gemma 2, upgrade flash-attn to version 2.6.3 or higher!\n"\
                    "Newer versions support faster and less memory usage kernels for Gemma 2's attention softcapping!\n"\
                    "To update flash-attn, do the below:\n"\
                    '\npip install --no-deps --upgrade "flash-attn>=2.6.3"'
                )
        except:
            print(
                "Unsloth: Your Flash Attention 2 installation seems to be broken?\n"\
                "A possible explanation is you have a new CUDA version which isn't\n"\
                "yet compatible with FA2? Please file a ticket to Unsloth or FA2.\n"\
                "We shall now use Xformers instead, which does not have any performance hits!\n"\
                "We found this negligible impact by benchmarking on 1x A100."
            )

            # Stop Flash Attention from importing!
            import transformers.utils.import_utils
            transformers.utils.import_utils.is_flash_attn_2_available = lambda *args, **kwargs: False
            import transformers.utils
            transformers.utils.is_flash_attn_2_available = lambda *args, **kwargs: False

            HAS_FLASH_ATTENTION = False
        pass
    else:
        HAS_FLASH_ATTENTION = False
else:
    # Tri Dao's benchmark shows xformers is faster for now.
    HAS_FLASH_ATTENTION = False
pass

from transformers.models.llama.modeling_llama import logger

# =============================================
# Get Xformers
from xformers import __version__ as xformers_version
# Temporarily disable 0.0.27 and higher - inference issues
if False: #Version(xformers_version) >= Version("0.0.27"):
    raise ImportError(
        "Unsloth: If you are in Colab, we updated the top cell install instructions - please change it to below "\
        "then press Disconnect Runtime and then Restart it.\n"\
        "\n"\
        "%%capture\n"
        "# Installs Unsloth, Xformers (Flash Attention) and all other packages!\n"
        '!pip install "unsloth[colab-new] @ git+https://github.com/unslothai/unsloth.git"\n'
        '!pip install --no-deps "xformers<=0.0.27" trl peft accelerate bitsandbytes\n'\
        '\n'\
        f"Otherwise in local machines, your xformers version of {xformers_version} is too new.\n"\
        'Please downgrade xformers via `pip install --force-reinstall "xformers<=0.0.27"'
    )
pass

if   Version(torch_version) < Version("2.2.0") and Version(xformers_version) >= Version("0.0.24"):
    raise ImportError(
        f"Unsloth: You have torch = {torch_version} but xformers = {xformers_version}.\n"\
        f"Please install xformers < 0.0.24 for torch = {torch_version}."
    )
elif Version(torch_version) < Version("2.3.0") and Version(xformers_version) >= Version("0.0.26"):
    raise ImportError(
        f"Unsloth: You have torch = {torch_version} but xformers = {xformers_version}.\n"\
        f"Please install xformers < 0.0.26 for torch = {torch_version}."
    )
elif Version(torch_version) < Version("2.4.0") and Version(xformers_version) > Version("0.0.27"):
    raise ImportError(
        f"Unsloth: You have torch = {torch_version} but xformers = {xformers_version}.\n"\
        f"Please install xformers <= 0.0.27 for torch = {torch_version}."
    )
pass

from xformers._cpp_lib import _register_extensions
try:
    _register_extensions() # Check if C++ modules are loaded correctly
except Exception as error:
    raise ImportError(
        "Unsloth: Xformers was not installed correctly.\n"\
        "Please install xformers separately first.\n"\
        "Then confirm if it's correctly installed by running:\n"\
        "python -m xformers.info\n\n"
        "Longer error message:\n" + str(error)
    )
pass
import xformers.ops.fmha as xformers
xformers_attention = xformers.memory_efficient_attention

# Check TRL version
from trl import __version__ as trl_version
# Unsloth now supports all TRL versions!
if False:#Version(trl_version) >= Version("0.9.0"):
    raise ImportError(
        "Unsloth: If you are in Colab, we updated the top cell install instructions - please change it to below "\
        "then press Disconnect Runtime and then Restart it.\n"\
        "\n"\
        "%%capture\n"
        "# Installs Unsloth, Xformers (Flash Attention) and all other packages!\n"
        '!pip install "unsloth[colab-new] @ git+https://github.com/unslothai/unsloth.git"\n'
        '!pip install --no-deps "xformers<=0.0.27" trl peft accelerate bitsandbytes\n'\
        '\n'\
        f"Otherwise in local machines, your TRL version of {trl_version} is too new.\n"\
        'Please downgrade TRL via `pip install --force-reinstall trl'
    )
pass

# =============================================
# Fix new Xformers versions TypeError: Multiple dispatch failed for 'torch._ops.aten.to.dtype_layout'
accelerate_old_send_to_device = None
accelerate_new_send_to_device = None
if Version(xformers_version) >= Version("0.0.27"):
    import accelerate.utils.operations
    if hasattr(accelerate.utils.operations, "send_to_device") and \
        accelerate.utils.operations.send_to_device.__name__ != "_fixed_send_to_device":
        accelerate_old_send_to_device = accelerate.utils.operations.send_to_device
        from accelerate.utils.operations import *
        send_to_device = inspect.getsource(accelerate.utils.operations.send_to_device)
        send_to_device = re.sub(
            r"([ ]{4,})return tensor\.to\(device\)",
            r"\1try: return tensor.to(device)\n\1except: return tensor",
            send_to_device,
        ).replace("def send_to_device", "def _fixed_send_to_device")
        exec(send_to_device)
        # accelerate.utils.operations.send_to_device = _fixed_send_to_device
        accelerate_new_send_to_device = _fixed_send_to_device
    pass
pass

# Transformers 4.46 breaks dynamic caching. This is a hack
import transformers.generation.configuration_utils
if hasattr(transformers.generation.configuration_utils, "ALL_CACHE_IMPLEMENTATIONS"):
    if type(transformers.generation.configuration_utils.ALL_CACHE_IMPLEMENTATIONS) is list:
        transformers.generation.configuration_utils.ALL_CACHE_IMPLEMENTATIONS.append("dynamic")
    pass
pass
# =============================================

# =============================================
# Torch compile settings

# Just remove max_autotune_gemm warning
import functools
@functools.lru_cache(None)
def is_big_gpu(index):
    sms = torch.cuda.get_device_properties(index).multi_processor_count
    if sms < 80:  # V100
        # log.warning("not enough SMs to use max_autotune_gemm mode")
        return False
    return True
import torch._inductor.utils
torch._inductor.utils.is_big_gpu = is_big_gpu


# Torch compile arguments
torch_compile_arguments = [
    "config.dce = True",
    "config.memory_planning = True",
    "config.memory_pool = 'combined'",
    "config.coordinate_descent_tuning = True",
    "config.max_autotune_gemm = False", # GEMM is unnecessary
    "config.autotune_multi_device = False",
    "config.max_autotune_gemm_backends = 'TRITON,ATEN,CPP'", # Not much faster
    "config.aggressive_fusion = False", # Careful changes results!
    "config.cuda.enable_cuda_lto = True",
    "config.cuda.use_fast_math = True",
    "config.cuda.compile_opt_level = '-O2'",
]
# Torch dynamo arguments
torch_dynamo_arguments = [
    "config.accumulated_cache_size_limit = 1024", # Bump up a bit from 256
    "config.suppress_errors = True", # Supress errors for now
    "config.do_not_emit_runtime_asserts = True",
    "config.cache_size_limit = 1024", # Flex Attention
]
import torch._inductor.config as config
for _try_compile_argument in torch_compile_arguments:
    try:    exec(_try_compile_argument)
    except: pass
pass
import torch._dynamo.config as config
for _try_dynamo_argument in torch_dynamo_arguments:
    try:    exec(_try_dynamo_argument)
    except: pass
pass
torch_compile_options = {
    "epilogue_fusion"   : True,
    "max_autotune"      : True,
    "shape_padding"     : True,
    "trace.enabled"     : False, # Output Triton kernel outputs!
    "triton.cudagraphs" : False,
}
# =============================================

def prepare_model_for_kbit_training(
    model                      : Any,
    use_gradient_checkpointing : Optional = True,
    use_reentrant              : Optional[bool] = True,
) -> Any:
    """
    Calculates where to place the gradient checkpoints given n_layers.
    We also freeze all other layers's gradients

    Args:
        model: Any LlamaModel with layers.
        use_gradient_checkpointing (`bool`, *optional*):
            Default enabled. Provides memory savings by not saving all activations,
            but only some.
        use_reentrant (`bool`, *optional*):
            https://github.com/pytorch/pytorch/blob/main/torch/utils/checkpoint.py#L354
            Optimal gradient checkpointing algorithm which will be the default in
            future Pytorch versions.
    """

    # Freeze all parameters except LoRA
    with torch.no_grad():
        for name, param in model.named_parameters():
            if ".lora_A." in name or ".lora_B." in name or ".lora_magnitude_vector" in name:
                param.requires_grad_(True)
                # Also must be in float32!
                if param.dtype != torch.float32:
                    name = name.replace("base_model", "model", 1)
                    layer_number = re.search(r"\.[\d]{1,}\.", name).group(0)
                    name = name.replace(layer_number, f"[{layer_number[1:-1]}].")
                    name = name.replace(".weight", "", 1)
                    exec(f"{name}.to(torch.float32)")
                pass
            else:
                param.requires_grad_(False)
        pass
    pass

    # Gradient checkpointing!
    if use_gradient_checkpointing == "unsloth":

        # Saves VRAM!
        original_model = model
        while hasattr(original_model, "model"):
            original_model._offloaded_gradient_checkpointing = True
            original_model = original_model.model
        pass
        original_model._offloaded_gradient_checkpointing = True
        
        model.gradient_checkpointing_enable()

    elif use_gradient_checkpointing == True:
        model.gradient_checkpointing_enable()
    pass

    # If use_reentrant = True which is the Pytorch default, we just make the input requires_grad.
    if use_reentrant:
        if hasattr(model, "enable_input_require_grads"):
            model.enable_input_require_grads()
        else:
            def make_inputs_require_grad(module, input, output):
                output.requires_grad_(True)
            model.get_input_embeddings().register_forward_hook(make_inputs_require_grad)

    return model
pass


def patch_tokenizer(model, tokenizer):
    """
        Phi3's pad_token isn't set. We set it to <|placeholder...
        Llama-3 is <|reserved...
        Llama-2 is <unk>
        Check if pad_token is not the same as eos_token otherwise the loss will ignore it!!
        Fixes https://github.com/unslothai/unsloth/issues/5
    """
    possible_reserved_tokens = (
        "<|finetune_right_pad_id|>", # Llama-3.1
        "<pad>",                     # Mistral Nemo
        "<|reserved",                # Llama-3
        "<|placeholder",             # Phi-3
        "[control",                  # Mistral type models
    )
    joiner = "\1\0=+=\0\1"
    number_repetitions = 3 - 1 # Number of reserved tokens needed

    if model is not None:
        model.config.update({"unsloth_version" : __version__})

    bad_pad_token = False
    if hasattr(tokenizer, "pad_token") and tokenizer.pad_token is not None:
        # Check if pad_token is not the same as eos_token otherwise the loss will ignore it!!
        bad_pad_token = tokenizer.eos_token == tokenizer.pad_token
    elif hasattr(tokenizer, "pad_token") and tokenizer.pad_token is None:
        bad_pad_token = True
    else:
        bad_pad_token = False
    pass

    if bad_pad_token:
        # Find a better pad token
        added_tokens = [str(x) for x in tokenizer.added_tokens_decoder.values()]
        all_added_tokens = joiner.join(added_tokens[::-1])
        all_added_tokens += joiner

        final_pad_token  = None
        final_good_match = False

        for possible_reserved_token in possible_reserved_tokens:
            possible_reserved_token = re.escape(possible_reserved_token)
            found = re.finditer(f"{possible_reserved_token}", all_added_tokens)
            first_match = None
            good_match  = False
            for j, x in enumerate(found):
                if j == 0: first_match = x
                if j >= number_repetitions:
                    good_match = True
                    break
                pass
            pass

            if first_match is None: continue

            # If it ends with |> or > etc, then set it as a good pad token!
            start = first_match.span(0)[0]
            possible_pad_token = first_match.group(0)
            end = all_added_tokens.find(joiner, start)
            first_match = all_added_tokens[start:end]

            if first_match is not None:
                good_match = possible_pad_token.endswith((">", "|>", "]", ")"))
            pass
            possible_pad_token = first_match

            # Replace current pad token if another exact match is found
            if not final_good_match and good_match:
                final_good_match = True
                final_pad_token = possible_pad_token
                break
            else:
                final_good_match = False
                final_pad_token = possible_pad_token
            pass
        pass
        possible_pad_token = final_pad_token

        # Try unk_token
        if possible_pad_token is None and hasattr(tokenizer, "unk_token"):
            possible_pad_token = tokenizer.unk_token
        pass

        # Check pad token's id must be less than vocab size
        if possible_pad_token is not None:
            check_pad_token = tokenizer(possible_pad_token, add_special_tokens = False).input_ids
            if len(check_pad_token) != 1:
                possible_pad_token = None
            if model is not None and check_pad_token[0] >= model.config.vocab_size:
                possible_pad_token = None
        pass

        if possible_pad_token is None:
            # Failure to find a good replacement!! We shall manually add one!
            new_pad_token = "<|PAD_TOKEN|>"
            while new_pad_token in tokenizer.get_vocab():
                new_pad_token = f"<{new_pad_token}>"
            pass
            possible_pad_token = new_pad_token
        pass

        name = model.config._name_or_path if model is not None else "Model"
        logger.warning_once(
            f"{name} does not have a padding token! Will use pad_token = {possible_pad_token}."
        )
        
        # Edit pad_token
        tokenizer.add_special_tokens({"pad_token" : possible_pad_token})
        tokenizer.pad_token = possible_pad_token
        if model is not None:
            model.config.update({"pad_token_id" : tokenizer.pad_token_id})
            if getattr(model, "generation_config") is not None:
                model.generation_config.update(pad_token_id = tokenizer.pad_token_id)
    else:
        if model is not None:
            if model.config.pad_token_id is None:
                model.config.update({"pad_token_id" : tokenizer.pad_token_id})
                if getattr(model, "generation_config") is not None:
                    model.generation_config.update(pad_token_id = tokenizer.pad_token_id)
        pass
    pass

    if model is not None:
        if getattr(model, "generation_config") is not None:
            model.generation_config.update(max_length = model.config.max_position_embeddings)

    return model, tokenizer
pass


# =============================================
# Weirdly LoraLayer.update_layer downcasts PEFT layers to float16??
# For mixed precision, we need it to be in float32 not float16.
from peft import __version__ as peft_version
if Version(peft_version) < Version("0.12.0"):
    from peft.tuners.lora.layer import LoraLayer
    try:
        source = inspect.getsource(LoraLayer.update_layer)
        text = "if weight is not None:\n"
        start = source.find(text) + len(text)
        end = source.find("self.to(weight.device)", start)
        spaces = re.findall(r"^([ ]{1,})break", source, flags = re.MULTILINE)[0]
        source = source.replace(source[start : end], spaces)
        spaces = len(re.match(r"[\s]{1,}", source).group(0))
        lines = source.split("\n")
        source = "\n".join(x[spaces:] for x in lines)
        source = re.sub("([^\.])nn\.", r"\1torch.nn.", source)
        source = source.replace("def update_layer", "def LoraLayer_update_layer")
        exec(source, globals())

        # Fix up incorrect downcasting of LoRA weights
        from peft.tuners.lora.layer import LoraLayer
        LoraLayer.update_layer = LoraLayer_update_layer
        from peft.tuners.lora import LoraLayer
        LoraLayer.update_layer = LoraLayer_update_layer
    except:
        logger.warning_once(
            "Unsloth unsuccessfully patched LoraLayer.update_layer. Please file a bug report.\n"\
            "Luckily, your training run will still work in the meantime!"
        )
    pass
pass
# =============================================

import psutil
def _get_statistics(statistics = None, force_download = True):
    # We log some basic stats about which environment is being used.
    # We simply download a README.md file from HF - all data is made public.
    # This is simply so we can check if some envs are broken or not.
    # You can disable this by commenting the below out
    try:
        n_cpus = psutil.cpu_count(logical = False)
        keynames = "\n" + "\n".join(os.environ.keys())
        if statistics is not None: pass
        elif "\nCOLAB_"  in keynames and n_cpus == 1: statistics = "colab"
        elif "\nCOLAB_"  in keynames: statistics = "colabpro"
        elif "\nKAGGLE_" in keynames: statistics = "kaggle"
        elif "\nRUNPOD_" in keynames: statistics = "runpod"
        elif "\nAWS_"    in keynames: statistics = "aws"
        elif "\nAZURE_"  in keynames: statistics = "azure"
        # elif "\nK_" in keynames or "\nFUNCTION_" in keynames: statistics = "gcp"
        elif "\nINVOCATION_ID" in keynames: statistics = "lambda"
        # else: statistics = "other"
        else:
            def try_vllm_check():
                vendor_files = (
                    "/sys/class/dmi/id/product_version",
                    "/sys/class/dmi/id/bios_vendor",
                    "/sys/class/dmi/id/product_name",
                    "/sys/class/dmi/id/chassis_asset_tag",
                    "/sys/class/dmi/id/sys_vendor",
                )
                from pathlib import Path
                for vendor_file in vendor_files:
                    path = Path(vendor_file)
                    if path.is_file():
                        file_content = path.read_text().lower()
                        if   "amazon"                in file_content: return "aws"
                        elif "microsoft corporation" in file_content: return "azure"
                        elif "google"                in file_content: return "gcp"
                return "other"
            pass
            try:    statistics = try_vllm_check()
            except: statistics = "other"
        pass
        if statistics is not None:
            from transformers import AutoModelForCausalLM
            stats_model = AutoModelForCausalLM.from_pretrained(
                f"unslothai/{statistics}",
                force_download = force_download,
            )
            del stats_model
        pass
    except:
        pass
pass


def get_statistics():
    # We log some basic stats about which environment is being used.
    # We simply download a README.md file from HF - all data is made public.
    # This is simply so we can check if some envs are broken or not.
    # You can disable this by commenting the below out
    from huggingface_hub.utils import disable_progress_bars, enable_progress_bars, are_progress_bars_disabled
    disabled = False
    if not are_progress_bars_disabled():
        disable_progress_bars()
        disabled = True
    pass
    _get_statistics(None)
    _get_statistics("repeat", force_download = False)
    try:
        vram = torch.cuda.get_device_properties(0).total_memory / 1024 / 1024 / 1024
        if   vram <= 8 : vram = 8
        elif vram <= 16: vram = 16
        elif vram <= 20: vram = 20
        elif vram <= 24: vram = 24
        elif vram <= 40: vram = 40
        elif vram <= 48: vram = 48
        elif vram <= 80: vram = 80
        else: vram = 96
        _get_statistics(f"vram-{vram}")
    except:
        pass
    pass
    try:
        devices = torch.cuda.device_count()
        _get_statistics(f"{devices if devices <= 8 else 9}")
    except:
        pass
    if disabled: enable_progress_bars()
pass


def _calculate_n_gradient_checkpoints(
    n_layers : int,
    method   : Optional[Union[str, int]] = "sqrt",
) -> List[int]:
    assert(type(n_layers) is int and n_layers > 0)

    if method is None: method = "sqrt"

    if method == "sqrt":
        n_checkpoints = int(n_layers**0.5)
    elif type(method) is int and method > 0:
        n_checkpoints = int(np.ceil(n_layers / method))
    else:
        raise ValueError("method must be 'sqrt' or an int >0 and <= n_layers.")

    size = n_layers // n_checkpoints
    sizes = np.full(n_checkpoints, size, dtype = int)
    leftovers = n_layers % n_checkpoints
    # We append leftovers from the right
    for k in range(leftovers):
        sizes[n_checkpoints-1-k] += 1
    boundaries = np.hstack((0, np.cumsum(sizes)))
    boundaries = boundaries.tolist()
    return boundaries
pass


def calculate_n_gradient_checkpoints(
    n_layers              : int,
    layers_per_checkpoint : Optional[Union[str, int]] = "sqrt",
) -> List[int]:
    assert(type(n_layers) is int and n_layers > 0)

    if layers_per_checkpoint is None or layers_per_checkpoint == 1:
        return None

    boundaries = _calculate_n_gradient_checkpoints(n_layers, layers_per_checkpoint)

    assert(boundaries[0] == 0 and boundaries[-1] == n_layers)
    assert(min(boundaries) == 0 and max(boundaries) == n_layers)
    assert(np.diff(boundaries).min() >= 0)
    return boundaries
pass


def prepare_n_gradient_checkpoints(
    model                 : Any,
    layers_per_checkpoint : Optional[Union[str, int]] = "sqrt",
    use_reentrant         : Optional[bool] = True,
) -> None:
    """
    Calculates where to place the gradient checkpoints given n_layers.

    Args:
        model: Any LlamaModel with layers.
        layers_per_checkpoint (`Union[str, int]`, *optional*):
            Can either be `sqrt` or an integer for how many layers per checkpoint you want.
            The more, the less memory usage, but can be slower. Default is `sqrt`.
            Choose 1 for Pytorch gradient checkpointing. 2 to wrap 2 layers in 1 module etc.
        use_reentrant (`bool`, *optional*):
            https://github.com/pytorch/pytorch/blob/main/torch/utils/checkpoint.py#L354
            Optimal gradient checkpointing algorithm `use_reentrant=False` which will
            be the default in future Pytorch versions doesn't seem to work??
    """
    _model = None
    if hasattr(model, "layers"):
        _model = model
    elif hasattr(model, "model"):
        if hasattr(model.model, "layers"):
            _model = model.model
    if _model is None:
        raise TypeError("`model` or `model.model` does not have attribute `layers`. Are you sure this is a model?")
    pass

    if use_reentrant is False:
        use_reentrant = True
    pass

    n_layers = len(_model.layers)
    boundaries = calculate_n_gradient_checkpoints(n_layers, layers_per_checkpoint)
    _model._gradient_checkpointing_boundaries    = boundaries
    _model._gradient_checkpointing_use_reentrant = use_reentrant
pass


class Unsloth_Offloaded_Gradient_Checkpointer(torch.autograd.Function):
    """
    Saves VRAM by smartly offloading to RAM.
    Tiny hit to performance, since we mask the movement via non blocking calls.
    """
    @staticmethod
    @torch_amp_custom_fwd
    def forward(ctx, forward_function, hidden_states, *args):
        saved_hidden_states = hidden_states.to("cpu", non_blocking = True)
        with torch.no_grad():
            output = forward_function(hidden_states, *args)
        ctx.save_for_backward(saved_hidden_states)
        ctx.forward_function = forward_function
        ctx.args = args
        return output
    pass

    @staticmethod
    @torch_amp_custom_bwd
    def backward(ctx, dY):
        (hidden_states,) = ctx.saved_tensors
        hidden_states = hidden_states.to("cuda:0", non_blocking = True).detach()
        hidden_states.requires_grad_(True)
        with torch.enable_grad():
            (output,) = ctx.forward_function(hidden_states, *ctx.args)
        torch.autograd.backward(output, dY)
        return (None, hidden_states.grad,) + (None,)*len(ctx.args)
    pass
pass


@torch._disable_dynamo
def unsloth_offloaded_gradient_checkpoint(function, *args, use_reentrant = None, **kwargs):
    return Unsloth_Offloaded_Gradient_Checkpointer.apply(function, *args)
pass


import torch.utils
old_checkpoint = torch.utils.checkpoint
def patch_gradient_checkpointing():
    torch.utils.checkpoint = unsloth_offloaded_gradient_checkpoint
pass

def unpatch_gradient_checkpointing():
    torch.utils.checkpoint = old_checkpoint
pass


# =============================================
# Fixes Bitsandbytes to remove missing warnings
from transformers.utils.quantization_config import BitsAndBytesConfig, QuantizationMethod
from inspect import getsource
from accelerate.utils.dataclasses import DistributedType
BitsAndBytesConfig__init__ = getsource(BitsAndBytesConfig.__init__)
BitsAndBytesConfig__init__ = re.sub(
    r"if[\s]{1,}kwargs\:[\s]{1,}.+?\n",
    "",
    BitsAndBytesConfig__init__,
    flags = re.MULTILINE,
)
BitsAndBytesConfig__init__ = BitsAndBytesConfig__init__.split("\n")
length_spaces = len(re.match(r"[\s]{1,}", BitsAndBytesConfig__init__[0]).group(0))
BitsAndBytesConfig__init__ = "\n".join(x[length_spaces:] for x in BitsAndBytesConfig__init__)
BitsAndBytesConfig__init__ = BitsAndBytesConfig__init__.replace(
    "__init__",
    "_BitsAndBytesConfig__init__",
)

def _prepare_backend(
    self, cpu: bool = False, sagemaker_dp = False, backend: str = None,
) -> tuple[str, DistributedType]:
    return None, DistributedType.NO
pass
import accelerate.state
accelerate.state.PartialState._prepare_backend = _prepare_backend

import accelerate.accelerator
prepare = inspect.getsource(accelerate.accelerator.Accelerator.prepare)
prepare = prepare.split("\n")
spaces = prepare[0].find("def")
prepare = "\n".join(x[spaces:] for x in prepare)
x = "for obj in args:"
s = " "*spaces
prepare = prepare.replace(x, f'self.state.distributed_type = DistributedType.NO\n{s}{x}', 1)
exec(prepare, globals())
accelerate.accelerator.Accelerator.prepare = prepare

exec(BitsAndBytesConfig__init__, globals())

import transformers.utils.quantization_config
transformers.utils.quantization_config.BitsAndBytesConfig.__init__ = _BitsAndBytesConfig__init__
# =============================================

# Offloading to disk for modules (lm_head, embed_tokens)
import pickle

def offload_to_disk(W, model, name, temporary_location : str = "_unsloth_temporary_saved_buffers"):
    file_location = os.path.join(temporary_location, model.config._name_or_path)
    if not os.path.exists(file_location):
        os.makedirs(file_location)
    pass

    filename = os.path.join(file_location, f"{name}.pt")
    W = W.weight if hasattr(W, "weight") else W
    torch.save(W, filename, pickle_module = pickle, pickle_protocol = pickle.HIGHEST_PROTOCOL,)
    offloaded_W = torch.load(filename, map_location = "cpu", mmap = True)
    offloaded_W._offloaded_file_location = filename
    return offloaded_W
pass


def offload_input_embeddings(model, temporary_location : str = "_unsloth_temporary_saved_buffers"):
    offloaded_W = offload_to_disk(model.get_input_embeddings(), model, "input_embeddings", temporary_location)
    new_input_embeddings = torch.nn.Embedding.from_pretrained(offloaded_W)
    new_input_embeddings._offloaded_file_location = offloaded_W._offloaded_file_location
    model.set_input_embeddings(new_input_embeddings)
    return
pass


def offload_output_embeddings(model, temporary_location : str = "_unsloth_temporary_saved_buffers"):
    offloaded_W = offload_to_disk(model.get_output_embeddings(), model, "output_embeddings", temporary_location)

    new_output_embeddings = torch.nn.Linear(1, 1, bias = None)
    del new_output_embeddings.weight
    new_output_embeddings.weight = offloaded_W
    new_output_embeddings.in_features  = offloaded_W.shape[1]
    new_output_embeddings.out_features = offloaded_W.shape[0]

    new_output_embeddings._offloaded_file_location = offloaded_W._offloaded_file_location
    model.set_output_embeddings(new_output_embeddings)
    return
pass


# Fixes a weird Torch 2.3 bug which says T4s have bfloat16
def is_bfloat16_supported():
    return SUPPORTS_BFLOAT16
pass


# Patches models to add RoPE Scaling
def patch_linear_scaling(
    model_name = "gemma2",
    rope_module = None,
    scaled_rope_module = None,
    attention_module = None,
):
    assert(rope_module is not None and scaled_rope_module is not None)
    assert(attention_module is not None)

    rope_name = rope_module.__name__
    scaled_rope_name = scaled_rope_module.__name__
    model_filepath = f"transformers.models.{model_name}.modeling_{model_name}"
    exec_code = \
        f"import torch.nn as nn\n"\
        f"from typing import Union, Optional, List, Any, Callable, Tuple\n"\
        f"from {model_filepath} import logger, "\
        f"{model_name.title()}Attention, {model_name.title()}Config"

    try:
        function = inspect.getsource(attention_module.__init__)
    except:
        # Most likely already patched!
        return None, None
    where = function.find("def")
    function = function.split("\n")
    function = "\n".join(x[where:] for x in function)
    init_name = f"{model_name.title()}Attention__init__"
    function = function.replace("def __init__", f"def {init_name}")
    function = function.replace(
        "super().__init__()",
        f"super({model_name.title()}Attention, self).__init__()",
    )
    fix_rope_function = """
    if getattr(self.config, "rope_scaling", None) is None:
        self.rotary_emb = {rope_function}(
            dim = self.head_dim,
            max_position_embeddings=self.max_position_embeddings,
            base=self.rope_theta,
        )
    else:
        scaling_type = self.config.rope_scaling["type"]
        scaling_factor = self.config.rope_scaling["factor"]
        if scaling_type == "linear":
            self.rotary_emb = {scaled_rope_function}(
                dim = self.head_dim,
                max_position_embeddings=self.max_position_embeddings,
                scaling_factor=scaling_factor,
                base=self.rope_theta,
            )
        else:
            raise ValueError(f"Unknown RoPE scaling type {{scaling_type}}")
    pass
    """
    fix_rope_function = fix_rope_function.format(
        rope_function        = rope_module.__name__,
        scaled_rope_function = scaled_rope_module.__name__,
    )
    rotary_emb = re.findall(
        "self.rotary_emb = .+?\)", function,
        flags = re.DOTALL | re.MULTILINE,
    )
    if len(rotary_emb) == 0: return None, function
    rotary_emb = rotary_emb[0]
    function = function.replace(rotary_emb, fix_rope_function, 1)
    function = exec_code + "\n\n" + function
    return init_name, function
pass


# Patches for Llama-3 LlamaExtendedRotaryEmbedding
def patch_llama_rope_scaling(
    model_name = "llama",
    rope_module = None,
    scaled_rope_module = None,
    extended_rope_module = None,
    attention_module = None,
    longrope_module = None,
):
    assert(\
        rope_module is not None and \
        scaled_rope_module is not None and \
        extended_rope_module is not None
    )
    assert(attention_module is not None)

    rope_name = rope_module.__name__
    scaled_rope_name = scaled_rope_module.__name__
    model_filepath = f"transformers.models.{model_name}.modeling_{model_name}"
    exec_code = \
        f"import torch.nn as nn\n"\
        f"from typing import Union, Optional, List, Any, Callable, Tuple\n"\
        f"from {model_filepath} import logger, "\
        f"{model_name.title()}Attention, {model_name.title()}Config"

    try:
        function = inspect.getsource(attention_module.__init__)
    except:
        # Most likely already patched!
        return None, None
    where = function.find("def")
    function = function.split("\n")
    function = "\n".join(x[where:] for x in function)
    init_name = f"{model_name.title()}Attention__init__"
    function = function.replace("def __init__", f"def {init_name}")
    function = function.replace(
        "super().__init__()",
        f"super({model_name.title()}Attention, self).__init__()",
    )
    fix_rope_function = """
    if getattr(self.config, "rope_scaling", None) is None:
        self.rotary_emb = {rope_function}(
            dim = self.head_dim,
            max_position_embeddings=self.max_position_embeddings,
            base=self.rope_theta,
        )
    else:
        scaling_type1 = self.config.rope_scaling.get("type", None)
        scaling_type2 = self.config.rope_scaling.get("rope_type", None)
        scaling_type = scaling_type1 if scaling_type1 is not None else scaling_type2
        scaling_factor = self.config.rope_scaling.get("factor")

        if scaling_type == "linear":
            self.rotary_emb = {scaled_rope_function}(
                dim = self.head_dim,
                max_position_embeddings=self.max_position_embeddings,
                scaling_factor=scaling_factor,
                base=self.rope_theta,
            )
        elif scaling_type == "llama3":
            self.rotary_emb = {extended_rope_function}(
                dim = self.head_dim,
                max_position_embeddings=self.max_position_embeddings,
                base=self.rope_theta,
            )
        elif scaling_type == "longrope":
            self.rotary_emb = {longrope_rope_function}(
                dim = self.head_dim,
                max_position_embeddings = self.max_position_embeddings,
                original_max_position_embeddings = self.config.original_max_position_embeddings,
                base = self.rope_theta,
                short_factor = self.config.rope_scaling['short_factor'],
                long_factor  = self.config.rope_scaling['long_factor' ],
            )
        else:
            raise ValueError(f"Unknown RoPE scaling type {{scaling_type}}")
    pass
    """

    fix_rope_function = fix_rope_function.format(
        rope_function          = rope_module.__name__,
        scaled_rope_function   = scaled_rope_module.__name__,
        extended_rope_function = extended_rope_module.__name__,
        longrope_rope_function = \
            (longrope_module if longrope_module is not None else rope_module).__name__
    )
    rotary_emb = re.findall(
        "self.rotary_emb = .+?\)", function,
        flags = re.DOTALL | re.MULTILINE,
    )
    if len(rotary_emb) == 0: return None, function
    rotary_emb = rotary_emb[0]
    function = function.replace(rotary_emb, fix_rope_function, 1)
    function = exec_code + "\n\n" + function
    return init_name, function
pass


def check_nvidia():
    # Unsloth doesn't work yet on AMD devices - we're working on it!
    output = np.array([0,])
    try:
        output = subprocess.check_output("nvidia-smi --query-gpu=memory.used --format=csv", shell = True)
        output = re.findall(rb'([\d]{1,})[\s]{1,}M', output)
        output = np.array([int(x.decode('utf-8'))/1024 for x in output])
    except:
        if not torch.cuda.is_available():
            raise RuntimeError("Unsloth: We do not support AMD / Intel machines yet - it is a work in progress!")    
    return output
pass
PRE_CHECK = check_nvidia()


def create_boolean_mask(n = 4096, sliding_window = 2048):
    # Creates a boolean mask for attention
    mask = torch.ones(n, n, dtype = torch.bool)
    if sliding_window == 0:
        return torch.triu(mask, diagonal = 1, out = mask)
    pass
    torch.triu(mask, diagonal = 0, out = mask)
    torch.triu(mask.T, diagonal = -sliding_window, out = mask.T)
    mask = mask.T
    torch.logical_not(mask, out = mask)
    return mask
pass


def test_mask_creation():
    from transformers.modeling_attn_mask_utils import AttentionMaskConverter
    for n in range(2, 23):
        for s in range(1, 23):
            correct_mask = AttentionMaskConverter(
                is_causal = True,
                sliding_window = s,
            ).to_causal_4d(1, n, n, dtype = torch.float16,).squeeze(0).squeeze(0)
            correct_mask = (correct_mask == correct_mask.min())
            our_mask = create_boolean_mask(n = n, sliding_window = s)
            assert(torch.all(correct_mask == our_mask))
        pass
        correct_mask = AttentionMaskConverter(
            is_causal = True,
            sliding_window = None,
        ).to_causal_4d(1, n, n, dtype = torch.float16,).squeeze(0).squeeze(0)
        correct_mask = (correct_mask == correct_mask.min())
        our_mask = create_boolean_mask(n = n, sliding_window = 0)
        assert(torch.all(correct_mask == our_mask))
    pass
pass


def _unsloth_get_batch_samples(self, epoch_iterator, num_batches):
    batch_samples = []
    num_items_in_batch = None
    for _ in range(num_batches):
        try:
            batch_samples += [next(epoch_iterator)]
        except StopIteration:
            break
    if len(batch_samples) > 0 and "labels" in batch_samples[0]:
        try:
            num_items_in_batch = sum(
                [torch.count_nonzero(x["labels"][..., 1:] != -100) for x in batch_samples]
            )
        except TypeError:
            pass
    return batch_samples, num_items_in_batch
pass


def _unsloth_pre_compute_loss(self, model, inputs, *args, **kwargs):
    if "num_items_in_batch" in kwargs:
        if "num_items_in_batch" not in inputs:
            inputs["num_items_in_batch"] = kwargs["num_items_in_batch"]
        pass
    pass
    return self._old_compute_loss(model, inputs, *args, **kwargs)
pass


def patch_gradient_accumulation_fix(Trainer):
    # Fixes gradient accumulation 
    if hasattr(Trainer, "get_batch_samples"):
        from inspect import getsource
        if \
            not getsource(Trainer.get_batch_samples).strip()\
            .endswith("return batch_samples, num_items_in_batch"):

            raise NotImplementedError("Unsloth: Please make a Github issue immediately!!")
        else:
            if Trainer.get_batch_samples.__name__ != "_unsloth_get_batch_samples":
                Trainer.get_batch_samples = _unsloth_get_batch_samples
            pass

            # Also fix passing in num_items_in_batch
            if not hasattr(Trainer, "_old_compute_loss"):
                Trainer._old_compute_loss = Trainer.compute_loss
                Trainer.compute_loss = _unsloth_pre_compute_loss
            pass
        pass
    else:
        logger.warning_once(
            "Unsloth: We fixed a gradient accumulation bug, "\
            "but it seems like you don't have the latest transformers version!\n"\
            "Please update transformers via:\n"\
            '`pip uninstall transformers -y && pip install --upgrade --no-cache-dir "git+https://github.com/huggingface/transformers.git"`'
        )
    pass
pass<|MERGE_RESOLUTION|>--- conflicted
+++ resolved
@@ -12,11 +12,7 @@
 # See the License for the specific language governing permissions and
 # limitations under the License.
 
-<<<<<<< HEAD
-__version__ = "2024.10.2"
-=======
 __version__ = "2024.10.3"
->>>>>>> 9327d900
 
 __all__ = [
     "prepare_model_for_kbit_training",
